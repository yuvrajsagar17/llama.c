--- conflicted
+++ resolved
@@ -239,11 +239,7 @@
 endif
 
 # PHONY means these targets will always be executed
-<<<<<<< HEAD
-.PHONY: all train_gpt2 test_gpt2 train_gpt2cu test_gpt2cu train_gpt2fp32cu test_gpt2fp32cu profile_gpt2cu profile_llamafp32cu train_llamafp32cu
-=======
-.PHONY: all train_gpt2 test_gpt2 train_gpt2cu test_gpt2cu train_gpt2fp32cu test_gpt2fp32cu profile_gpt2cu train_mixtralfp32cu
->>>>>>> c7508046
+.PHONY: all train_gpt2 test_gpt2 train_gpt2cu test_gpt2cu train_gpt2fp32cu test_gpt2fp32cu profile_gpt2cu
 
 # Add targets
 TARGETS = train_gpt2 test_gpt2
@@ -253,11 +249,7 @@
     $(info ✗ nvcc not found, skipping GPU/CUDA builds)
 else
     $(info ✓ nvcc found, including GPU/CUDA support)
-<<<<<<< HEAD
     TARGETS += train_gpt2cu test_gpt2cu train_gpt2fp32cu test_gpt2fp32cu train_llamafp32cu profile_llamafp32cu $(NVCC_CUDNN) 
-=======
-    TARGETS += train_gpt2cu test_gpt2cu train_gpt2fp32cu test_gpt2fp32cu $(NVCC_CUDNN) train_mixtralfp32cu
->>>>>>> c7508046
 endif
 
 $(info ---------------------------------------------)
@@ -286,6 +278,12 @@
 	$(NVCC) $(NVCC_FLAGS) $^ $(NVCC_LDFLAGS) $(NVCC_INCLUDES) $(NVCC_LDLIBS) $(CUDA_OUTPUT_FILE)
 
 profile_gpt2cu: profile_gpt2.cu $(NVCC_CUDNN)
+	$(NVCC) $(NVCC_FLAGS) $(PFLAGS) -lineinfo $^ $(NVCC_LDFLAGS) $(NVCC_INCLUDES) $(NVCC_LDLIBS)  $(CUDA_OUTPUT_FILE)
+  
+train_llamafp32cu: train_llama_fp32.cu
+	$(NVCC) $(NVCC_FLAGS) $(PFLAGS) -lineinfo $^ $(NVCC_LDFLAGS) $(NVCC_INCLUDES) $(NVCC_LDLIBS)  $(CUDA_OUTPUT_FILE)
+
+profile_llamafp32cu: profile_llama_fp32.cu
 	$(NVCC) $(NVCC_FLAGS) $(PFLAGS) -lineinfo $^ $(NVCC_LDFLAGS) $(NVCC_INCLUDES) $(NVCC_LDLIBS)  $(CUDA_OUTPUT_FILE)
   
 train_llamafp32cu: train_llama_fp32.cu
@@ -298,6 +296,10 @@
 train_mixtralfp32cu: train_mixtral_fp32.cu
 	$(NVCC) $(NVCC_FLAGS) $^ $(NVCC_LDFLAGS) $(NVCC_INCLUDES) $(NVCC_LDLIBS) $(CUDA_OUTPUT_FILE)
 
+# Added for Mixtral (MoE) 
+train_mixtralfp32cu: train_mixtral_fp32.cu
+	$(NVCC) $(NVCC_FLAGS) $^ $(NVCC_LDFLAGS) $(NVCC_INCLUDES) $(NVCC_LDLIBS) $(CUDA_OUTPUT_FILE)
+
 clean:
 	$(REMOVE_FILES) $(TARGETS)
 	$(REMOVE_BUILD_OBJECT_FILES)